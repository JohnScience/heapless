[package]
authors = [
  "Jorge Aparicio <jorge@japaric.io>",
  "Per Lindgren <per.lindgren@ltu.se>",
]
categories = [
    "data-structures",
    "no-std",
]
description = "`static` friendly data structures that don't require dynamic memory allocation"
documentation = "https://docs.rs/heapless"
edition = "2018"
keywords = [
    "static",
    "no-heap",
]
license = "MIT OR Apache-2.0"
name = "heapless"
repository = "https://github.com/japaric/heapless"
<<<<<<< HEAD
version = "0.5.5"
=======
version = "0.6.1"
>>>>>>> b3877665

[features]
default = ["cas"]
cas = []
ufmt-impl = ["ufmt-write"]
# read the docs before enabling: makes `Pool` Sync on x86_64
x86-sync-pool = []
# only for tests
__trybuild = []

[target.x86_64-unknown-linux-gnu.dev-dependencies]
scoped_threadpool = "0.1.8"

[dependencies]
<<<<<<< HEAD
as-slice = "0.2.0"
=======
as-slice = "0.1.5"
generic-array = "0.14.4"
>>>>>>> b3877665
hash32 = "0.1.0"

[dependencies.serde]
version = "1"
optional = true
default-features = false

[dependencies.stable_deref_trait]
version = "1"
default-features = false

[dependencies.ufmt-write]
version = "0.1"
optional = true

[dev-dependencies.ufmt]
version = "0.1"<|MERGE_RESOLUTION|>--- conflicted
+++ resolved
@@ -17,11 +17,7 @@
 license = "MIT OR Apache-2.0"
 name = "heapless"
 repository = "https://github.com/japaric/heapless"
-<<<<<<< HEAD
-version = "0.5.5"
-=======
 version = "0.6.1"
->>>>>>> b3877665
 
 [features]
 default = ["cas"]
@@ -36,12 +32,7 @@
 scoped_threadpool = "0.1.8"
 
 [dependencies]
-<<<<<<< HEAD
 as-slice = "0.2.0"
-=======
-as-slice = "0.1.5"
-generic-array = "0.14.4"
->>>>>>> b3877665
 hash32 = "0.1.0"
 
 [dependencies.serde]
